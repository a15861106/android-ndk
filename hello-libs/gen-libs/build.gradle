apply plugin: 'com.android.library'

android {
    compileSdkVersion 23
    buildToolsVersion "23.0.3"

    defaultConfig {
        minSdkVersion 13
        targetSdkVersion 23
        versionCode 1
        versionName "1.0"

        externalNativeBuild {
            cmake {
<<<<<<< HEAD
                abiFilters 'x86', 'x86_64', 'armeabi', 'armeabi-v7a', 'arm64-v8a', 'mips', 'mips64'
=======
                arguments '-DANDROID_PLATFORM=android-9',
                          '-DANDROID_TOOLCHAIN=clang'
>>>>>>> 3856be5d
            }
        }
    }
    buildTypes {
        release {
            minifyEnabled false
            proguardFiles getDefaultProguardFile('proguard-android.txt'),
                          'proguard-rules.pro'
        }
    }
    externalNativeBuild {
        cmake {
            path 'src/main/cpp/CMakeLists.txt'
        }
    }
}

dependencies {
    compile fileTree(dir: 'libs', include: ['*.jar'])
    compile 'com.android.support:appcompat-v7:23.4.0'
}<|MERGE_RESOLUTION|>--- conflicted
+++ resolved
@@ -12,12 +12,8 @@
 
         externalNativeBuild {
             cmake {
-<<<<<<< HEAD
-                abiFilters 'x86', 'x86_64', 'armeabi', 'armeabi-v7a', 'arm64-v8a', 'mips', 'mips64'
-=======
                 arguments '-DANDROID_PLATFORM=android-9',
                           '-DANDROID_TOOLCHAIN=clang'
->>>>>>> 3856be5d
             }
         }
     }
